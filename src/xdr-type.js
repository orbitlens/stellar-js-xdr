import { XdrReader } from './serialization/xdr-reader';
import { XdrWriter } from './serialization/xdr-writer';
import { XdrNotImplementedDefinitionError } from './errors';

class XdrType {
  /**
   * Encode value to XDR format
   * @param {XdrEncodingFormat} [format] - Encoding format (one of "raw", "hex", "base64")
   * @return {String|Buffer}
   */
  toXDR(format = 'raw') {
    if (!this.write)
      return this.constructor.toXDR(this, format);

    const writer = new XdrWriter();
    this.write(this, writer);
    return encodeResult(writer.finalize(), format);
  }

  /**
   * Decode XDR-encoded value
   * @param {Buffer|String} input - XDR-encoded input data
   * @param {XdrEncodingFormat} [format] - Encoding format (one of "raw", "hex", "base64")
   * @return {XdrType}
   */
  fromXDR(input, format = 'raw') {
    if (!this.read)
      return this.constructor.fromXDR(input, format);

    const reader = new XdrReader(decodeInput(input, format));
    const result = this.read(reader);
    reader.ensureInputConsumed();
    return result;
  }

  /**
   * Check whether input contains a valid XDR-encoded value
   * @param {Buffer|String} input - XDR-encoded input data
   * @param {XdrEncodingFormat} [format] - Encoding format (one of "raw", "hex", "base64")
   * @return {Boolean}
   */
  validateXDR(input, format = 'raw') {
    try {
      this.fromXDR(input, format);
      return true;
    } catch (e) {
      return false;
    }
  }

  /**
   * Encode value to XDR format
   * @param {XdrPrimitiveType} value - Value to serialize
   * @param {XdrEncodingFormat} [format] - Encoding format (one of "raw", "hex", "base64")
   * @return {Buffer}
   */
  static toXDR(value, format = 'raw') {
    const writer = new XdrWriter();
    this.write(value, writer);
    return encodeResult(writer.finalize(), format);
  }

  /**
   * Decode XDR-encoded value
   * @param {Buffer|String} input - XDR-encoded input data
   * @param {XdrEncodingFormat} [format] - Encoding format (one of "raw", "hex", "base64")
   * @return {XdrType}
   */
  static fromXDR(input, format = 'raw') {
    const reader = new XdrReader(decodeInput(input, format));
    const result = this.read(reader);
    reader.ensureInputConsumed();
    return result;
  }

  /**
   * Check whether input contains a valid XDR-encoded value
   * @param {Buffer|String} input - XDR-encoded input data
   * @param {XdrEncodingFormat} [format] - Encoding format (one of "raw", "hex", "base64")
   * @return {Boolean}
   */
  static validateXDR(input, format = 'raw') {
    try {
      this.fromXDR(input, format);
      return true;
    } catch (e) {
      return false;
    }
  }
}

export class XdrPrimitiveType extends XdrType {
  /**
   * Read value from the XDR-serialized input
   * @param {XdrReader} reader - XdrReader instance
   * @return {*}
   * @abstract
   */
  // eslint-disable-next-line no-unused-vars
  static read(reader) {
    throw new XdrNotImplementedDefinitionError()
  }

  /**
   * Write XDR value to the buffer
   * @param {*} value - Value to write
   * @param {XdrWriter} writer - XdrWriter instance
   * @return {void}
   * @abstract
   */
  // eslint-disable-next-line no-unused-vars
  static write(value, writer) {
    throw new XdrNotImplementedDefinitionError()
  }

  /**
   * Check whether XDR primitive value is valid
   * @param {XdrType} value - Value to check
   * @return {Boolean}
   * @abstract
   */
  // eslint-disable-next-line no-unused-vars
  static isValid(value) {
    return false;
  }
}

export class XdrCompositeType extends XdrType {
  // Every descendant should implement two methods: read(reader) and write(value, writer)
<<<<<<< HEAD
=======

>>>>>>> de7f456c
  /**
   * Check whether XDR primitive value is valid
   * @param {XdrType} value - Value to check
   * @return {Boolean}
   * @abstract
   */
  // eslint-disable-next-line no-unused-vars
  isValid(value) {
    return false;
  }
}

class InvalidXdrEncodingFormatError extends TypeError {
  constructor(format) {
    super(`Invalid format ${format}, must be one of "raw", "hex", "base64"`);
  }
}

function encodeResult(buffer, format) {
  switch (format) {
    case 'raw':
      return buffer;
    case 'hex':
      return buffer.toString('hex');
    case 'base64':
      return buffer.toString('base64');
    default:
      throw new InvalidXdrEncodingFormatError(format);
  }
}

function decodeInput(input, format) {
  switch (format) {
    case 'raw':
      return input;
    case 'hex':
      return Buffer.from(input, 'hex');
    case 'base64':
      return Buffer.from(input, 'base64');
    default:
      throw new InvalidXdrEncodingFormatError(format);
  }
}

/**
 * @typedef {'raw'|'hex'|'base64'} XdrEncodingFormat
 */<|MERGE_RESOLUTION|>--- conflicted
+++ resolved
@@ -3,6 +3,7 @@
 import { XdrNotImplementedDefinitionError } from './errors';
 
 class XdrType {
+
   /**
    * Encode value to XDR format
    * @param {XdrEncodingFormat} [format] - Encoding format (one of "raw", "hex", "base64")
@@ -127,10 +128,7 @@
 
 export class XdrCompositeType extends XdrType {
   // Every descendant should implement two methods: read(reader) and write(value, writer)
-<<<<<<< HEAD
-=======
 
->>>>>>> de7f456c
   /**
    * Check whether XDR primitive value is valid
    * @param {XdrType} value - Value to check
